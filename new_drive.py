"""
Assetto Corsa AI Driver - Xbox 360 Controller with Constant Throttle
Model predicts steering only, throttle is constant
Uses virtual Xbox 360 controller (vgamepad/ViGEmBus)
Direct model output - No steering modifications
"""

import mss
import numpy as np
import time
import keyboard
import win32api
from PIL import Image
from pathlib import Path
import vgamepad as vg
import torch
import warnings
import pathlib
import json

# ============================================================================
# FIX POSIX PATH ISSUE (for models trained on Linux/Colab)
# ============================================================================
temp = pathlib.PosixPath
pathlib.PosixPath = pathlib.WindowsPath

from fastai.vision.all import *

pathlib.PosixPath = temp  # Restore
warnings.filterwarnings('ignore')

# ============================================================================
# CONFIGURATION
# ============================================================================

MODEL_PATH = 'models/drive_model_ac_steering_focused.pkl'
NORMALIZATION_PARAMS_PATH = "models/normalization_params.json"

# CONSTANT THROTTLE SETTING
CONSTANT_THROTTLE = 0.4  # Adjust for your car/track
                          # 0.4 = Technical tracks
                          # 0.6 = Medium speed
                          # 0.8 = High speed

<<<<<<< HEAD
# Steering control - UPDATED FOR AI DATA
AI_MAX_STEERING = 0.6      # Maximum steering in training data
STEERING_MULTIPLIER = 1.0   # Start at 1.0, adjust with 'u'/'d' keys
MAX_STEERING_CHANGE = 0.15  # Safety limit per frame
=======
>>>>>>> bc879bc9

# Performance
TARGET_FPS = 60
SHOW_DEBUG = True

print("=" * 80)
print("ASSETTO CORSA AI - XBOX 360 CONTROLLER MODE")
print("=" * 80)

# ============================================================================
# LOAD MODEL
# ============================================================================
print("\n[1/4] Loading trained model...")
try:
    if not Path(MODEL_PATH).exists():
        raise FileNotFoundError(f"Model not found: {MODEL_PATH}")

    print(f"Loading: {MODEL_PATH}")

    # Handle PosixPath for cross-platform compatibility
    temp = pathlib.PosixPath
    pathlib.PosixPath = pathlib.WindowsPath

    try:
        learn = load_learner(MODEL_PATH, cpu=not torch.cuda.is_available())
        print("✓ Model loaded successfully")
    finally:
        pathlib.PosixPath = temp

    # Optimize for inference
    if torch.cuda.is_available():
        print(f"✓ Using GPU: {torch.cuda.get_device_name(0)}")
        learn.model.cuda()
    else:
        print("⚠ Using CPU (slower)")

    learn.model.eval()

except Exception as e:
    print(f"✗ Failed to load model: {e}")
    import traceback
    traceback.print_exc()
    exit(1)

# Load normalization parameters
norm_params = None
if Path(NORMALIZATION_PARAMS_PATH).exists():
    with open(NORMALIZATION_PARAMS_PATH, 'r') as f:
        norm_params = json.load(f)
    print(f"✓ Normalization params loaded")

# ============================================================================
# SETUP VIRTUAL XBOX 360 CONTROLLER
# ============================================================================
print("\n[2/4] Initializing virtual Xbox 360 controller...")
try:
    gamepad = vg.VX360Gamepad()
    print("✓ Virtual Xbox 360 controller created")
    print("  Configure Assetto Corsa to use Xbox controller!")
    print("  Left stick = Steering, Right trigger = Throttle, Left trigger = Brake")
except Exception as e:
    print(f"✗ Failed to create controller: {e}")
    print("  Install ViGEmBus: https://github.com/ViGEm/ViGEmBus/releases")
    exit(1)

# ============================================================================
# SETUP SCREEN CAPTURE
# ============================================================================
print("\n[3/4] Setting up screen capture...")
sct = mss.mss()
monitor = {
    "top": 0,
    "left": 0,
    "width": win32api.GetSystemMetrics(0),
    "height": win32api.GetSystemMetrics(1)
}
print(f"✓ Screen capture ready: {monitor['width']}x{monitor['height']}")


# ============================================================================
# AI DRIVER CLASS
# ============================================================================

class AIDriverXbox:
    """AI driver using Xbox 360 controller with constant throttle"""

    def __init__(self, model, gamepad, constant_throttle):
        self.model = model
        self.gamepad = gamepad
        self.constant_throttle = constant_throttle


        # Statistics
        self.frame_count = 0
        self.total_time = 0.0

        print(f"✓ AI Driver initialized (throttle: {constant_throttle:.2f})")


    def capture_and_preprocess(self):
        """Capture screen and convert to PIL Image"""
        screenshot = sct.grab(monitor)
        img = Image.frombytes("RGB", screenshot.size, screenshot.bgra, "raw", "BGRX")
        return img

    def get_prediction_fast(self, img):
        """
        Fast prediction using direct model inference.   
        Returns steering, throttle, and brake predictions.
        """
        # Resize and convert to tensor
        img_resized = img.resize((224, 224), Image.LANCZOS)
        img_tensor = tensor(np.array(img_resized)).permute(2, 0, 1).float() / 255.0

        # ImageNet normalization
        mean = tensor([0.485, 0.456, 0.406]).view(3, 1, 1)
        std = tensor([0.229, 0.224, 0.225]).view(3, 1, 1)
        img_tensor = (img_tensor - mean) / std

        # Add batch dimension
        img_tensor = img_tensor.unsqueeze(0)

        # Move to GPU if available
        if torch.cuda.is_available():
            img_tensor = img_tensor.cuda()

        # Inference
        with torch.no_grad():
            preds = self.model(img_tensor)

        # Extract all three controls
<<<<<<< HEAD
        steer_raw = float(preds[0, 0])
        throttle_raw = float(preds[0, 1])
        brake_raw = float(preds[0, 2])

        return steer_raw, throttle_raw, brake_raw
=======
        steer = float(preds[0, 0])
        throttle = float(preds[0, 1])
        brake = float(preds[0, 2])

>>>>>>> bc879bc9

        return steer, throttle, brake


    def send_controls(self, steer, throttle, brake):
        """Send controls to Xbox 360 controller"""
        # Clamp values
        steer = np.clip(steer, -1.0, 1.0)
        throttle = np.clip(throttle, 0.0, 1.0)
        brake = np.clip(brake, 0.0, 1.0)

        # Send to gamepad
        self.gamepad.left_joystick_float(x_value_float=steer, y_value_float=0.0)
        self.gamepad.right_trigger_float(value_float=throttle)
        self.gamepad.left_trigger_float(value_float=brake)
        self.gamepad.update()

    def reset_controls(self):
        """Reset all controls to neutral"""
        self.gamepad.left_joystick_float(x_value_float=0.0, y_value_float=0.0)
        self.gamepad.right_trigger_float(value_float=0.0)
        self.gamepad.left_trigger_float(value_float=0.0)
        self.gamepad.update()


    def run(self):
        """Main inference loop"""


        print("\n" + "=" * 80)
        print("CONTROLS")
        print("=" * 80)
        print("  'a' - START autonomous driving")
        print("  's' - STOP autonomous driving")
        print("  'q' - QUIT program")
        print("  '+' - Increase throttle (+0.05)")
        print("  '-' - Decrease throttle (-0.05)")
        print("=" * 80)
        print("\n⏸  Waiting for command... (Press 'a' to start)")

        driving = False
        fps_update_interval = 10

        try:
            while True:
                # Keyboard controls
                if keyboard.is_pressed('a') and not driving:
                    print("\n▶  STARTING autonomous driving...")
                    print(f"   Throttle: {self.constant_throttle:.2f}")
                    driving = True
                    self.frame_count = 0
                    start_time = time.time()
                    time.sleep(0.2)

                elif keyboard.is_pressed('s') and driving:
                    print("\n⏸  STOPPING autonomous driving...")
                    driving = False
                    self.reset_controls()
                    print("   Controls reset to neutral")
                    time.sleep(0.2)

                elif keyboard.is_pressed('q'):
                    print("\n⏹  QUITTING...")
                    break

                elif keyboard.is_pressed('+') or keyboard.is_pressed('='):
                    self.constant_throttle = min(1.0, self.constant_throttle + 0.05)
                    print(f"\nThrottle: {self.constant_throttle:.2f}")
                    time.sleep(0.2)

                elif keyboard.is_pressed('-') or keyboard.is_pressed('_'):
                    self.constant_throttle = max(0.0, self.constant_throttle - 0.05)
                    print(f"\nThrottle: {self.constant_throttle:.2f}")
                    time.sleep(0.2)


                if driving:
                    loop_start = time.time()

                    try:
                        # Capture screen
                        img = self.capture_and_preprocess()

<<<<<<< HEAD
                        # Get all three predictions (UNPACK THE TUPLE)
                        steer_raw, throttle_raw, brake_raw = self.get_prediction_fast(img)
=======
>>>>>>> bc879bc9

                        # Get predictions
                        steer, throttle_pred, brake = self.get_prediction_fast(img)

<<<<<<< HEAD
                        # # Use constant throttle, no brake
                        throttle = self.constant_throttle
                        # brake = 0.0
                        # Use predicted throttle and brake (apply normalization if needed)

                        # throttle = np.clip(throttle_raw, 0.0, 1.0)
                        brake = np.clip(brake_raw, 0.0, 1.0)
=======

                        # Use constant throttle, use predicted brake
                        throttle = self.constant_throttle
                        brake = np.clip(brake, 0.0, 1.0)

>>>>>>> bc879bc9

                        # Send to controller
                        self.send_controls(steer, throttle, brake)


                        self.frame_count += 1

                        # Display debug info
                        if SHOW_DEBUG and self.frame_count % fps_update_interval == 0:
                            elapsed = time.time() - start_time
                            current_fps = self.frame_count / elapsed if elapsed > 0 else 0

                            print(f"Frame {self.frame_count:4d} | "
                                f"FPS: {current_fps:5.1f} | "
<<<<<<< HEAD
                                f"Steer: {steer_final:+.3f} | "
=======
                                f"Steer: {steer:+.3f} | "
>>>>>>> bc879bc9
                                f"Throttle: {throttle:.2f} | "
                                f"Brake: {brake:.2f}")

                        # Frame rate limiting
                        inference_time = time.time() - loop_start
                        target_frame_time = 1.0 / TARGET_FPS

                        if inference_time < target_frame_time:
                            time.sleep(target_frame_time - inference_time)

                    except Exception as e:
                        print(f"\n⚠ Inference error: {e}")
                        import traceback
                        traceback.print_exc()
                        continue
                else:
                    time.sleep(0.01)

        except KeyboardInterrupt:
            print("\n\n⏹  Interrupted by user")

        finally:
            self.cleanup()

    def cleanup(self):
        """Clean up resources"""
        print("\n" + "=" * 80)
        print("CLEANUP")
        print("=" * 80)

        self.reset_controls()
        print("✓ Controller reset")

        sct.close()
        print("✓ Screen capture closed")

        if self.frame_count > 0:
            avg_fps = self.frame_count / self.total_time if self.total_time > 0 else 0
            print(f"\nStatistics:")
            print(f"  Frames: {self.frame_count}")
            print(f"  Avg FPS: {avg_fps:.1f}")

        print("\n" + "=" * 80)
        print("SESSION COMPLETE")
        print("=" * 80)

# ============================================================================
# WARM-UP
# ============================================================================
print("\n[4/4] Warming up model...")
try:
    dummy_img = Image.new('RGB', (224, 224))
    img_tensor = tensor(np.array(dummy_img)).permute(2, 0, 1).float() / 255.0
    mean = tensor([0.485, 0.456, 0.406]).view(3, 1, 1)
    std = tensor([0.229, 0.224, 0.225]).view(3, 1, 1)
    img_tensor = (img_tensor - mean) / std
    img_tensor = img_tensor.unsqueeze(0)

    if torch.cuda.is_available():
        img_tensor = img_tensor.cuda()

    with torch.no_grad():
        _ = learn.model(img_tensor)

    print("✓ Model warmed up")
except Exception as e:
    print(f"⚠ Warm-up warning: {e}")

# ============================================================================
# MAIN
# ============================================================================

def main():
    # Initialize AI driver
    driver = AIDriverXbox(
        model=learn.model,
        gamepad=gamepad,
        constant_throttle=CONSTANT_THROTTLE
    )

    # Run inference loop
    driver.run()

if __name__ == "__main__":
    main()<|MERGE_RESOLUTION|>--- conflicted
+++ resolved
@@ -42,13 +42,6 @@
                           # 0.6 = Medium speed
                           # 0.8 = High speed
 
-<<<<<<< HEAD
-# Steering control - UPDATED FOR AI DATA
-AI_MAX_STEERING = 0.6      # Maximum steering in training data
-STEERING_MULTIPLIER = 1.0   # Start at 1.0, adjust with 'u'/'d' keys
-MAX_STEERING_CHANGE = 0.15  # Safety limit per frame
-=======
->>>>>>> bc879bc9
 
 # Performance
 TARGET_FPS = 60
@@ -180,18 +173,10 @@
             preds = self.model(img_tensor)
 
         # Extract all three controls
-<<<<<<< HEAD
-        steer_raw = float(preds[0, 0])
-        throttle_raw = float(preds[0, 1])
-        brake_raw = float(preds[0, 2])
-
-        return steer_raw, throttle_raw, brake_raw
-=======
         steer = float(preds[0, 0])
         throttle = float(preds[0, 1])
         brake = float(preds[0, 2])
 
->>>>>>> bc879bc9
 
         return steer, throttle, brake
 
@@ -275,30 +260,15 @@
                         # Capture screen
                         img = self.capture_and_preprocess()
 
-<<<<<<< HEAD
-                        # Get all three predictions (UNPACK THE TUPLE)
-                        steer_raw, throttle_raw, brake_raw = self.get_prediction_fast(img)
-=======
->>>>>>> bc879bc9
 
                         # Get predictions
                         steer, throttle_pred, brake = self.get_prediction_fast(img)
 
-<<<<<<< HEAD
-                        # # Use constant throttle, no brake
-                        throttle = self.constant_throttle
-                        # brake = 0.0
-                        # Use predicted throttle and brake (apply normalization if needed)
-
-                        # throttle = np.clip(throttle_raw, 0.0, 1.0)
-                        brake = np.clip(brake_raw, 0.0, 1.0)
-=======
 
                         # Use constant throttle, use predicted brake
                         throttle = self.constant_throttle
                         brake = np.clip(brake, 0.0, 1.0)
 
->>>>>>> bc879bc9
 
                         # Send to controller
                         self.send_controls(steer, throttle, brake)
@@ -313,11 +283,7 @@
 
                             print(f"Frame {self.frame_count:4d} | "
                                 f"FPS: {current_fps:5.1f} | "
-<<<<<<< HEAD
-                                f"Steer: {steer_final:+.3f} | "
-=======
                                 f"Steer: {steer:+.3f} | "
->>>>>>> bc879bc9
                                 f"Throttle: {throttle:.2f} | "
                                 f"Brake: {brake:.2f}")
 
